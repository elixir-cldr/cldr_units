--- conflicted
+++ resolved
@@ -1,11 +1,7 @@
 defmodule CldrUnits.Mixfile do
   use Mix.Project
 
-<<<<<<< HEAD
-  @version "2.5.4"
-=======
-  @version "2.6.0"
->>>>>>> f227828d
+  @version "2.6.1"
 
   def project do
     [
