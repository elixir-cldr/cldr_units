# Changelog

## Cldr_Units v3.14.0

<<<<<<< HEAD
This is the changelog for Cldr_units v3.14.0 released on October 8th, 2022.  For older changelogs please consult the release tag on [GitHub](https://github.com/elixir-cldr/cldr_units/tags)

### Enhancements

* Add `Cldr.Unit.parse_unit_name/2` to parse a string as unit name. Also adds `MyApp.Cldr.parse_unit_name/2` as well as the `!` versions of these functions.  Thanks to @Awlexus for the PR. Closes #31.
=======
This is the changelog for Cldr_units v3.14.0 released on October 19th, 2022.  For older changelogs please consult the release tag on [GitHub](https://github.com/elixir-cldr/cldr_units/tags)

### Enhancements

* Updates to [CLDR 42](https://cldr.unicode.org/index/downloads/cldr-42).
>>>>>>> 53ace3fe

## Cldr_Units v3.13.3

This is the changelog for Cldr_units v3.13.3 released on August 3rd, 2022.  For older changelogs please consult the release tag on [GitHub](https://github.com/elixir-cldr/cldr_units/tags)

### Bug Fixes

* Fix unit comparison for unit values built from decimal strings. Thanks to @seantanly for the report. Closes #29.

## Cldr_Units v3.13.2

This is the changelog for Cldr_units v3.13.2 released on June 7th, 2022.  For older changelogs please consult the release tag on [GitHub](https://github.com/elixir-cldr/cldr_units/tags)

### Bug Fixes

* Fix `MyApp.Cldr.Unit.localize/2` which was previously delegating incorrectly to `Cldr.Unit`.

## Cldr_Units v3.13.1

This is the changelog for Cldr_units v3.13.1 released on June 7th, 2022.  For older changelogs please consult the release tag on [GitHub](https://github.com/elixir-cldr/cldr_units/tags)

### Bug Fixes

* Fix `Cldr.Unit.Math.*` to respect unit `:usage` of the input parameters

* Fix `Cldr.Math.localize/2` to respect unit `:usage` of the options parameter if provided

## Cldr_Units v3.13.0

This is the changelog for Cldr_units v3.13.0 released on April 6th, 2022.  For older changelogs please consult the release tag on [GitHub](https://github.com/elixir-cldr/cldr_units/tags)

### Enhancements

* Update [CLDR](https://cldr.unicode.org) to [release 41](https://cldr.unicode.org/index/downloads/cldr-41) in [ex_cldr version 2.28.0](https://hex.pm/packages/ex_cldr/2.28.0) and [ex_cldr_numbers 2.26.0](https://hex.pm/packages/ex_cldr_numbers/2.26.0).

## Cldr_Units v3.12.2

This is the changelog for Cldr_units v3.12.2 released on February 27th, 2022.  For older changelogs please consult the release tag on [GitHub](https://github.com/elixir-cldr/cldr_units/tags)

### Bug Fixes

* Fixes conversions where the base units don't match (string match) but the units are of the same unit category and therefore are convertible. Thanks to @narrowtux for the report. Fixes #27.

## Cldr_Units v3.12.1

This is the changelog for Cldr_units v3.12.1 released on February 23rd, 2022.  For older changelogs please consult the release tag on [GitHub](https://github.com/elixir-cldr/cldr_units/tags)

### Bug Fixes

* Remove compilation warning for `Phoenix.HTML.Safe` that was emitted since the `:phoenix_html` library is not a dependency. Thanks for @maennchen for the report. Fixes #26.

## Cldr_Units v3.12.0

This is the changelog for Cldr_units v3.12.0 released on February 21st, 2022.  For older changelogs please consult the release tag on [GitHub](https://github.com/elixir-cldr/cldr_units/tags)

### Bug Fixes

* Fix `Cldr.Unit.measurement_system_from_locale/2` to allow the second parameter to be either a backend or a measurement system key.

### Enhancements

* Add `Cldr.Unit.from_map/1` to create a unit from a map. This can be used to consume the results of serializing a unit to JSON. The input parameter is designed to mirror the output of the custom Jason encoder.

* Updates to [ex_cldr version 2.26.0](https://hex.pm/packages/ex_cldr/2.26.0) and [ex_cldr_numbers version 2.25.0](https://hex.pm/packages/ex_cldr_numbers/2.25.0) which use atoms for locale names and rbnf locale names. This is consistent with other elements of `t:Cldr.LanguageTag` where atoms are used when the cardinality of the data is fixed and relatively small and strings where the data is free format.

## Cldr_Units v3.11.0

This is the changelog for Cldr_units v3.11.0 released on January 6th, 2022.  For older changelogs please consult the release tag on [GitHub](https://github.com/elixir-cldr/cldr_units/tags)

### Bug Fixes

* Fix canonical base unit calculation when the unit is a `per per` form like `candela per lux`.

### Enhancements

* Add unit filters for `Cldr.Unit.parse/2`.  This means that the options `:only` and `:except` can comprise both unit categories and unit names as part of the filter.

## Cldr_Units v3.10.0

This is the changelog for Cldr_units v3.10.0 released on December 27th, 2021.  For older changelogs please consult the release tag on [GitHub](https://github.com/elixir-cldr/cldr_units/tags)

### Bug Fixes

* Further refinement to `Cldr.Unit.unit_category/1` to return a result in a broader range of cases.

### Enhancements

* Adds `:only` and `:except` options to `Cldr.Unit.parse/2`. These options provide a mechanism to disambiguate the unit when a unit string could refer to more than one unit. For example, "2w" could refer to either "2 weeks" or "2 watts". If neither option is provided then the result is the same as in prior releases: the unit with the lexically shorter and alphabetically earlier unit is returned.

## Cldr_Units v3.9.2

This is the changelog for Cldr_units v3.9.2 released on December 26th, 2021.  For older changelogs please consult the release tag on [GitHub](https://github.com/elixir-cldr/cldr_units/tags)

### Bug Fixes

* Fix `Cldr.Unit.unit_category/1`. Thanks to @DaTrader for the report. Closes #24.

## Cldr_Units v3.9.1

This is the changelog for Cldr_units v3.9.1 released on November 15th, 2021.  For older changelogs please consult the release tag on [GitHub](https://github.com/elixir-cldr/cldr_units/tags)

### Bug Fixes

* Support parsing units with multiple "per" clauses like "gallon per feet per second".

* Fix canonical unit name for currency units. This also fixes unit math with currency units.

* Add `display_name/2` to backend modules.

## Cldr_Units v3.9.0

This is the changelog for Cldr_units v3.9.0 released on November 14th, 2021.  For older changelogs please consult the release tag on [GitHub](https://github.com/elixir-cldr/cldr_units/tags)

### Bug Fixes

* Use `import Config` not deprecated `use Mix.Config` in config files. Only significant for developers of `ex_cldr_units`.

* Make `decimal` a required dependency, not optional, since various pattern matches expect its presence.

### Enhancements

* Add support for currency-based units.  This allows for calculations and formatting of units such as "$2 per gallon". For this example, the unit would be created with `Cldr.Unit.new(2, "curr-usd-per-gallon")`. The inverse is also possible, for example:

```elixir
iex> MyApp.Cldr.Unit.to_string(Cldr.Unit.new!(2, "curr-usd-per-gallon"))
{:ok, "$2.00 per gallon"}

iex> MyApp.Cldr.Unit.to_string(Cldr.Unit.new!(2, "gallon-per-curr-usd"))
{:ok, "2 gallons per US dollar"}
```

* Add support for binary factor prefixed units. These units are factors of 1024 and include "kibi", "mebi", "gibi", "tebi", "pebi", "exbi", "zebi" and "yobi". For example:

```elixir
iex> MyApp.Cldr.Unit.to_string Cldr.Unit.new!(3, :gibibyte)
{:ok, "3 gibibytes"}
```

* Add support for integer prefixes for units. This is useful for units like "liters per 100 kilometers" or "25 calories per 100 grams".  For example:

```elixir
iex> MyApp.Cldr.Unit.to_string Cldr.Unit.new!(25, "calorie_per_100-gram")
{:ok, "25 calories per 100 grams"}
```

## Cldr_Units v3.8.0

This is the changelog for Cldr_units v3.8.0 released on October 27th, 2021.  For older changelogs please consult the release tag on [GitHub](https://github.com/elixir-cldr/cldr_units/tags)

### Enhancements

* Updates to use [CLDR 40](https://cldr.unicode.org/index/downloads/cldr-40) data. The release notes say:

> In CLDR v40, the focus is on Grammatical features (gender and case) for units of measurement in additional locales. In many languages, forming grammatical phrases requires dealing with grammatical gender and case. Without that, it can sound as bad as "on top of 3 hours" instead of "in 3 hours":

  * Phase 1 (CLDR v39) of grammatical features included just 12 locales (da, de, es, fr, hi, it, nl, no, pl, pt, ru, sv).

  * Phase 2 (CLDR v40, this release) has expanded the number of locales by 29 (am, ar, bn, ca, cs, el, fi, gu, he, hr, hu, hy, is, kn, lt, lv, ml, mr, nb, pa, ro, si, sk, sl, sr, ta, te, uk, ur), but for a more restricted number of units.

### Deprecations

* Don't call deprecated `Cldr.Config.get_locale/2`, use `Cldr.Locale.Loader.get_config/2` instead.

* Don't call deprecated `Cldr.Config.known_locale_names/1`, call `Cldr.Locale.Loader.known_locale_names/1` instead.

## Cldr_Units v3.8.0-rc.2

This is the changelog for Cldr_units v3.8.0-rc.2 released on October 25th, 2021.  For older changelogs please consult the release tag on [GitHub](https://github.com/elixir-cldr/cldr_units/tags)

### Deprecations

* Don't call deprecated `Cldr.Config.known_locale_names/1`, call `Cldr.Locale.Loader.known_locale_names/1` instead.

## Cldr_Units v3.8.0-rc.1

This is the changelog for Cldr_units v3.8.0-rc.1 released on October 24th, 2021.  For older changelogs please consult the release tag on [GitHub](https://github.com/elixir-cldr/cldr_units/tags)

### Deprecations

* Don't call deprecated `Cldr.Config.get_locale/2`, use `Cldr.Locale.Loader.get_config/2` instead.

## Cldr_Units v3.8.0-rc.0

This is the changelog for Cldr_units v3.8.0-rc.0 released on October 3rd, 2021.  For older changelogs please consult the release tag on [GitHub](https://github.com/elixir-cldr/cldr_units/tags)

### Enhancements

* Updates to use [CLDR 40](https://cldr.unicode.org/index/downloads/cldr-40) data. The release notes say:

In CLDR v40, the focus is on Grammatical features (gender and case) for units of measurement in additional locales. In many languages, forming grammatical phrases requires dealing with grammatical gender and case. Without that, it can sound as bad as "on top of 3 hours" instead of "in 3 hours":

* Phase 1 (CLDR v39) of grammatical features included just 12 locales (da, de, es, fr, hi, it, nl, no, pl, pt, ru, sv).
* Phase 2 (CLDR v40, this release) has expanded the number of locales by 29 (am, ar, bn, ca, cs, el, fi, gu, he, hr, hu, hy, is, kn, lt, lv, ml, mr, nb, pa, ro, si, sk, sl, sr, ta, te, uk, ur), but for a more restricted number of units.

## Cldr_Units v3.7.1

This is the changelog for Cldr_units v3.7.1 released on August 20th, 2021.  For older changelogs please consult the release tag on [GitHub](https://github.com/elixir-cldr/cldr_units/tags)

### Bug Fixes

* Fix doc errors. Thanks to @maennchen for the report. Doc errors in other `ex_cldr` packages are also updated.

## Cldr_Units v3.7.0

This is the changelog for Cldr_units v3.7.0 released on July 1st, 2021.  For older changelogs please consult the release tag on [GitHub](https://github.com/elixir-cldr/cldr_units/tags)

### Enhancements

* Add support for the `Cldr.DisplayName` protocol for `t:Cldr.Unit` structs.

* Updated to [ex_cldr version 2.23.0](https://hex.pm/packages/ex_cldr/2.23.0) which changes the names of some of the fields in the "-u-" extension to match the CLDR canonical name. In particular the field name `measurement_system` changes to `ms`. Also the value of `ms` for the UK System will be `:imperial` not `:uksystem`.

## Cldr_Units v3.6.0

This is the changelog for Cldr_units v3.6.0 released on June 12th, 2021.  For older changelogs please consult the release tag on [GitHub](https://github.com/elixir-cldr/cldr_units/tags)

### Enhancements

* Add `Cldr.Unit.parse/2` to parse unit strings of the form `1kg` into a `t:Cldr.Unit` struct.

## Cldr_Units v3.5.3

This is the changelog for Cldr_units v3.5.3 released on May 20th, 2021.  For older changelogs please consult the release tag on [GitHub](https://github.com/elixir-cldr/cldr_units/tags)

### Bug Fixes

* Fixes formatting units when invoking `MyApp.Cldr.Unit.to_string/2` (ie on the backend module) and no default backend is configured. Thanks again to @maennchen. Closes #22.  Require at least [ex_cldr version 2.22.1](https://hex.pm/packages/ex_cldr/2.22.1)

## Cldr_Units v3.5.2

This is the changelog for Cldr_units v3.5.2 released on April 12th, 2021.  For older changelogs please consult the release tag on [GitHub](https://github.com/elixir-cldr/cldr_units/tags)

### Bug Fixes

* Fix getting a unit pattern when the unit value is zero, one or two and there is no pattern for the default unit plural category. Thanks to @syfgkjasdkn for the report.  Closes #21.

## Cldr_Units v3.5.1

This is the changelog for Cldr_units v3.5.1 released on April 11th, 2021.  For older changelogs please consult the release tag on [GitHub](https://github.com/elixir-cldr/cldr_units/tags)

### Bug Fixes

* Use `:other` plural category to format units which have a value of 0, 1 or 2 when the natural unit pattern has no substitutions. This corrects the situation in locales such as `he` and `ar` where the unit pattern for plural category `:one` has no substitutions. Previously this would means the formatted string for a unit with a value of `1` and `-1` would both output the same string.  Thanks to @jarrodmoldrich for the report and to @voltone for his family's help with hebrew grammar.

## Cldr_Units v3.5.0

This is the changelog for Cldr_units v3.5.0 released on April 8th, 2021.  For older changelogs please consult the release tag on [GitHub](https://github.com/elixir-cldr/cldr_units/tags)

### Overview

In this release the `Cldr.Unit.to_string/{1, 2, 3}` function has been rewritten and the concrete implementation is now in `Cldr.Unit.Format`.  The primary reasons for rewriting are:

1. Improves performance by 20% over the old implementation.
2. Supports grammatical case and grammatical gender. These allow for better sentence formation in a localised fashion. Only are few locales have the required data for now (for example, `fr` and `de`) however more locales will have data in upcoming CLDR releases.

Note that full testing of grammatical case and grammatical gender variations is not yet complete.

### Soft Deprecation

* The function `Cldr.Unit.to_iolist/{1, 2, 3}` is soft deprecated. It is still available and no deprecation warning is emitted. It will however be removed from the public API in a future release. This function is primarily used to support implementation of `Cldr.Unit.to_string/3`

* As of this release, argument checking in `Cldr.Unit.to_iolist/3` is less rigorous in order to avoid the relatively expensive argument normalization process happening twice (once in `Cldr.Unit.to_string/3` and then again in `Cldr.Unit.to_iolist/3`).

### Bug Fixes

* The new string formatter correctly assembles units with an SI prefix (ie `millimeter`) in languages such as German where the noun is capitalized.

* Fixes calculating the base unit when the unit is a complex compound unit.

* Remove double parsing when calling `Cldr.Unit.new/2` and the unit is not in `Cldr.Unit.known_units/0`

* Ensure `Cldr.Unit.unit_category/1` returns an error tuple if the category is unknown

### Enhancements

* Updated to require [ex_cldr version 2.20](https://hex.pm/packages/ex_cldr/2.20.0) which includes [CLDR 39](http://cldr.unicode.org/index/downloads/cldr-39) data.

* Add `Cldr.Unit.validate_grammatical_gender/2`

* Add `Cldr.Unit.known_grammatical_cases/0`

* Add `Cldr.Unit.known_grammatical_genders/0`

* Add `Cldr.Unit.known_measurement_system_names/0`

* Add `Cldr.Unit.invert/1` to invert a "per" unit. This allows for increased compatibility for conversions. For example, "liters per 100 kilometers" is a measure of consumption, as is "miles per gallon".  However these two units are not convertible without inverting one of them first since one is "volume per length" and the other is "length per volume".

* Add `Cldr.Unit.conversion_for/2` to return a conversion list used when converting one unit to another.

* Add `Cldr.Unit.grammatical_gender/2` to return the grammatical gender for a given unit and locale

* Add `Cldr.Unit.conversion_for/2` to return a conversion list used when converting one unit to another.

* Add support for grammatical cases for `Cldr.Unit.to_string/2` and `Cldr.Unit.to_iolist/2`. Not all locales support more than the nominative case. The nominative case is the default. Any configured "Additional Units" in a backend module will need to be modified to put the localisations a map with the key `:nominative`.  See the readme for more information on migrating additional units.  On example is:
```elixir
defmodule MyApp.Cldr do
  use Cldr.Unit.Additional

  use Cldr,
    locales: ["en", "fr", "de", "bs", "af", "af-NA", "se-SE"],
    default_locale: "en",
    providers: [Cldr.Number, Cldr.Unit, Cldr.List]

  unit_localization(:person, "en", :long,
    nominative: %{
      one: "{0} person",
      other: "{0} people"
    },
    display_name: "people"
  )
end
```

* Support conversions where one of the base units is the inverted conversion of the other. This allows conversion between, for example, `mile per gallon` and `liter per 100 kilometer`. These are both compound units of `length` and `volume` but are inverse representations from each other.

## Cldr_Units v3.5.0-rc.1

This is the changelog for Cldr_units v3.5.0-rc.1 released on March 21st, 2021.  For older changelogs please consult the release tag on [GitHub](https://github.com/elixir-cldr/cldr_units/tags)

### Overview

In this release the `Cldr.Unit.to_string/{1, 2, 3}` function has been rewritten and the concrete implementation is now in `Cldr.Unit.Format`.  The primary reasons for rewriting are:

1. Improves performance by 20% over the old implementation.
2. Supports grammatical case and grammatical gender. These allow for better sentence formation in a localised fashion. Only are few locales have the required data for now (for example, `fr` and `de`) however more locales will have data in upcoming CLDR releases.

Note that full testing of grammatical case and grammatical gender variations is not yet complete.

### Soft Deprecation

* The function `Cldr.Unit.to_iolist/{1, 2, 3}` is soft deprecated. It is still available and no deprecation warning is emitted. It will however be removed from the public API in a future release. This function is primarily used to support implementation of `Cldr.Unit.to_string/3`

* As of this release, argument checking in `Cldr.Unit.to_iolist/3` is less rigorous in order to avoid the relatively expensive argument normalization process happening twice (once in `Cldr.Unit.to_string/3` and then again in `Cldr.Unit.to_iolist/3`).

### Bug Fixes

* The new string formatter correctly assembles units with an SI prefix (ie `millimeter`) in languages such as German where the noun is capitalized.

## Cldr_Units v3.5.0-rc.0

This is the changelog for Cldr_units v3.5.0-rc.0 released on March 19th, 2021.  For older changelogs please consult the release tag on [GitHub](https://github.com/elixir-cldr/cldr_units/tags)

### Bug Fixes

* Fixes calculating the base unit when the unit is a complex compound unit.

* Remove double parsing when calling `Cldr.Unit.new/2` and the unit is not in `Cldr.Unit.known_units/0`

* Ensure `Cldr.Unit.unit_category/1` returns an error tuple if the category is unknown

### Enhancements

* Updated to require [ex_cldr version 2.20](https://hex.pm/packages/ex_cldr/2.20.0) which includes [CLDR 39](http://cldr.unicode.org/index/downloads/cldr-39) data.

* Add `Cldr.Unit.known_grammatical_cases/0`

* Add `Cldr.Unit.known_grammatical_genders/0`

* Add `Cldr.Unit.known_measurement_system_names/0`

* Add `Cldr.Unit.invert/1` to invert a "per" unit. This allows for increased compatibility for conversions. For example, "liters per 100 kilometers" is a measure of consumption, as is "miles per gallon".  However these two units are not convertible without inverting one of them first since one is "volume per length" and the other is "length per volume".

* Add `Cldr.Unit.conversion_for/2` to return a conversion list used when converting one unit to another.

* Add `Cldr.Unit.grammatical_gender/2` to return the grammatical gender for a given unit and locale

* Add `Cldr.Unit.conversion_for/2` to return a conversion list used when converting one unit to another.

* Add support for grammatical cases for `Cldr.Unit.to_string/2` and `Cldr.Unit.to_iolist/2`. Not all locales support more than the nominative case. The nominative case is the default. Any configured "Additional Units" in a backend module will need to be modified to put the localisations a map with the key `:nominative`.  See the readme for more information on migrating additional units.  On example is:
```elixir
defmodule MyApp.Cldr do
  use Cldr.Unit.Additional

  use Cldr,
    locales: ["en", "fr", "de", "bs", "af", "af-NA", "se-SE"],
    default_locale: "en",
    providers: [Cldr.Number, Cldr.Unit, Cldr.List]

  unit_localization(:person, "en", :long,
    nominative: %{
      one: "{0} person",
      other: "{0} people"
    },
    display_name: "people"
  )
end
```

* Support conversions where one of the base units is the inverted conversion of the other. This allows conversion between, for example, `mile per gallon` and `liter per 100 kilometer`. These are both compound units of `length` and `volume` but are inverse representations from each other.

## Cldr_Units v3.4.0

This is the changelog for Cldr_units v3.4.0 released on February 9th, 2021.  For older changelogs please consult the release tag on [GitHub](https://github.com/elixir-cldr/cldr_units/tags)

### Bug Fixes

* Fix readme example for `MyApp.Cldr.Unit.convert/2`.  Thanks to @DamienFF. Closes #16.

* Add missing `<backend>.convert!/2`

### Enhancements

* Supports the definition of custom units in `config.exs`.

* Add `Cldr.Unit.display_name/2`

* Add `Cldr.Unit.known_units_by_category/0`

* Add `Cldr.Unit.known_units_for_category/1`

* Add `Cldr.Unit.measurement_system_units/0`

* Add `Cldr.Unit.measurement_system_from_locale/{2, 3}`

* Add `Cldr.Unit.measurement_system_for_territory/1`

* Add `Cldr.Unit.measurement_systems_for_unit/1`

* Improve `Cldr.Unit.IncompatibleUnit` exception error message

* Deprecate `Cldr.Unit.measurement_systems/0` in favour of `Cldr.Unit.measurement_systems_by_territory/0`

* Requires `ex_cldr` version `~> 2.19` which includes the localised display name of units

## Cldr_Units v3.3.1

This is the changelog for Cldr_units v3.3.1 released on November 3rd, 2020.  For older changelogs please consult the release tag on [GitHub](https://github.com/elixir-cldr/cldr_units/tags)

### Bug Fixes

* Fix `Cldr.Unit.localize/2` when no options are provided

## Cldr_Units v3.3.0

This is the changelog for Cldr_units v3.3.0 released on November 1st, 2020.  For older changelogs please consult the release tag on [GitHub](https://github.com/elixir-cldr/cldr_units/tags)

### Enhancements

* Update to [CLDR38](http://cldr.unicode.org/index/downloads/cldr-38)

## Cldr_Units v3.2.1

This is the changelog for Cldr_units v3.2.1 released on September 26th, 2020.  For older changelogs please consult the release tag on [GitHub](https://github.com/elixir-cldr/cldr_units/tags)

### Bug Fixes

* Use `Cldr.default_backend!/0` when available (as in later ex_cldr releases) since `Cldr.default_backend/0` is deprecated.

## Cldr_Units v3.2.0

This is the changelog for Cldr_units v3.2.0 released on September 5th, 2020.  For older changelogs please consult the release tag on [GitHub](https://github.com/elixir-cldr/cldr_units/tags)

### Enhancements

* Support string form of unit usage when passed as option `:usage` to `Cldr.Unit.new/3`. This is required to support improved serialization in [ex_cldr_units_sql](https://hex.pm/packages/ex_cldr_units_sql)

### Bug Fixes

* Correct the documentation to reflect the option `:usage` to `Cldr.Unit.new/3` rather than the incorrect `:use`.

* Fix spec for `Cldr.Units.compatible?/2`. Thanks to @lostkobrakai.

## Cldr_Units v3.1.2

This is the changelog for Cldr_units v3.1.2 released on August 29th, 2020.  For older changelogs please consult the release tag on [GitHub](https://github.com/elixir-cldr/cldr_units/tags)

### Bug Fixes

* Fixes dialyzer warning on `Cldr.Unit.to_string/3` and `Cldr.Unit.to_string!/3`. Thanks to @maennchen for the report. Closes #15.

* Support `Decimal` numbers in `Cldr.Unit.to_string/3` and `Cldr.Unit.to_string!/3`.

## Cldr_Units v3.1.1

This is the changelog for Cldr_units v3.1.1 released on June 29th, 2020.  For older changelogs please consult the release tag on [GitHub](https://github.com/elixir-cldr/cldr_units/tags)

### Bug Fixes

* Ensure that `:locale` is passed through to `Cldr.Number.to_string/3`. Thanks for the PR to @Zurga. Closes #14.

## Cldr_Units v3.1.0

This is the changelog for Cldr_units v3.1.0 released on May 18th, 2020.  For older changelogs please consult the release tag on [GitHub](https://github.com/elixir-cldr/cldr_units/tags)

### Enhancements

* Add `Cldr.Unit.to_iolist/3` and `Cldr.Unit.to_iolist!/3` to return the formatted unit as an iolist rather than a string. This allows for formatting the number and the unit name differently. It also allows some efficiency in inserting formatted content into a Phoenix workflow since it handles iolists efficiently.

### Bug Fixes

* Fix resolving translatable unit names from strings

* Fix converting translatable units that have a "per" conversion

## Cldr_Units v3.0.1

This is the changelog for Cldr_units v3.0.1 released on May 15th, 2020.  For older changelogs please consult the release tag on [GitHub](https://github.com/elixir-cldr/cldr_units/tags)

### Bug Fixes

* Corrects unit creation when the unit itself is directly translatable (like `:kilowatt_hour`) but there is no explicit conversion, just an implicit calculated conversion. Thanks to @syfgkjasdkn.

## Cldr_Units v3.0.0

This is the changelog for Cldr_units v3.0.0 released on May 4th, 2020.  For older changelogs please consult the release tag on [GitHub](https://github.com/elixir-cldr/cldr_units/tags)

### Summary

* New unit creation including rational numbers

* Base unit calculation

* New unit preferences

* New conversion engine

### Breaking changes

* `Cldr.Unit.new/2` is now `Cldr.Unit/{2, 3}` and it returns a standard `{:ok, unit}` tuple on success. Use `Cldr.Unit.new!/{2,3}` if you want to retain the previous behaviour.

* Removed `Cldr.Unit.unit_tree/0`

* Removed `Cldr.Unit.units/1`

* Removed `Cldr.Unit.compatible_units/2`

* Removed `Cldr.Unit.best_match/1`

* Removed `Cldr.Unit.jaro_match/1`

* Removed `Cldr.Unit.unit_category_map/0` (replaced with `Cldr.Unit.base_unit_category_map/0`)

### Deprecations

* Deprecate `Cldr.Unit.unit_categories/0` in favour of `Cldr.Unit.known_unit_categories/0` to be consistent across CLDR.

### Enhancements

* Incorporate CLDR's unit conversion data into the new conversion engine

* Unit values may now be rational numbers.  Conversion data and the results of conversions are executed and retained as rationals. New units can be created with integer, float, Decimal or rational numbers. Conversion to floats is done only when the unit is output via `Cldr.Unit.to_string/3` or explicitly through the new function `Cldr.Unit.ratio_to_float/1`

* Add an option `:usage` to `Cldr.Unit.new/{2,3}`. This defines an expected usage for a given unit that will be applied during localization. The default is `:default`. See `Cldr.Unit.unit_category_map/0` for what usage is defined for a unit category.

* Add `Cldr.Unit.known_measurement_sytems/0` to return the known measurement systems

* Add `Cldr.Unit.Conversion.preferred_units/3` that returns a list of preferred units for a given unit. This makes it straight forward to take a unit and convert it to the units preferred by the user for a given unit type, locale and use case.

* Add `Cldr.Unit.base_category_map/0` that maps base units to their unit categories. For example, map `mile_per_hour` to `:speed` or `kilogram_square_meter_per_cubic_second_ampere` to `:voltage`. Base units are derived from a unit name and are not normally the concern of the consumer of `ex_cldr_units`.

## Cldr_Units v2.8.1

This is the changelog for Cldr_units v2.8.1 released on April 25th, 2020.  For older changelogs please consult the release tag on [GitHub](https://github.com/elixir-cldr/cldr_units/tags)

### Enhancements

* Updates data management to be compatible with data from both both CLDR 36 (ex_cldr 2.13) and CLDR 37 (ex_cldr 2.14)

## Cldr_Units v2.8.0

This is the changelog for Cldr_units v2.8.0 released on January 27th, 2020.  For older changelogs please consult the release tag on [GitHub](https://github.com/elixir-cldr/cldr_units/tags)

### Enhancements

* Support the new `Enum.sort/2` in Elixir 1.10. The function `Cldr.Math.cmp/2` is deprecated in favour of `Cldr.Math.compare/2` that has the same function signature and returns the same result that is compatible with Elixir 1.10.

* Adds `Cldr.Unit.compare/2` that is required for `Enum.sort/2` to work as expected with units.

As an example:
```
iex> alias Cldr.Unit                                                                             Cldr.Unit

iex> unit_list = [Unit.new(:millimeter, 100), Unit.new(:centimeter, 100), Unit.new(:meter, 100), Unit.new(:kilometer, 100)]
[#Unit<:millimeter, 100>, #Unit<:centimeter, 100>, #Unit<:meter, 100>,
 #Unit<:kilometer, 100>]

iex> Enum.sort unit_list, Cldr.Unit
[#Unit<:millimeter, 100>, #Unit<:centimeter, 100>, #Unit<:meter, 100>,
 #Unit<:kilometer, 100>]

iex> Enum.sort unit_list, {:desc, Cldr.Unit}
[#Unit<:kilometer, 100>, #Unit<:meter, 100>, #Unit<:centimeter, 100>,
 #Unit<:millimeter, 100>]

iex> Enum.sort unit_list, {:asc, Cldr.Unit}
[#Unit<:millimeter, 100>, #Unit<:centimeter, 100>, #Unit<:meter, 100>,
 #Unit<:kilometer, 100>]
```

## Cldr_Units v2.7.0

This is the changelog for Cldr_units v2.7.0 released on October 10th, 2019.  For older changelogs please consult the release tag on [GitHub](https://github.com/elixir-cldr/cldr_units/tags)

### Enhancements

* Update [ex_cldr](https://github.com/elixir-cldr/cldr) to version `2.11.0` which encapsulates [CLDR](https://cldr.unicode.org) version `36.0.0` data.

* Update minimum Elixir version to `1.6`

* Adds conversion for `newton meter`, `dalton`, `solar luminosity`, `pound foot`, `bar`, `newton`, `electron volt`, `barrel`, `dunam`, `decade`, `mole`, `pound force`, `megapascal`, `pascal`, `kilopascal`, `solar radius`, `therm US`, `British thermal unit`, `earth mass`.

## Cldr_Units v2.6.1

This is the changelog for Cldr_units v2.6.1 released on August 31st, 2019.  For older changelogs please consult the release tag on [GitHub](https://github.com/elixir-cldr/cldr_units/tags)

### Bug Fixes

* Fix `Cldr.Unit.to_string/3` to ensure that `{:ok, string}` is returned when formatting a list of units

## Cldr_Units v2.6.0

This is the changelog for Cldr_units v2.6.0 released on August 25th, 2019.  For older changelogs please consult the release tag on [GitHub](https://github.com/elixir-cldr/cldr_units/tags)

### Enhancements

* Add `Cldr.Unit.localize/3` to support converting a given unit into units that are familiar to a given territory. For example, given a unit of `#Unit<2, :meter>` is would normally be expected to show this as `[#Unit<:foot, 5>, #Unit<:inch, 11>]`. The data to support these conversions is returned by `Cldr.Unit.unit_preferences/0`. An example:

```elixir
  iex> height = Cldr.Unit.new(1.8, :meter)
  iex> Cldr.Unit.localize height, :person, territory: :US, style: :informal
  [#Unit<:foot, 5>, #Unit<:inch, 11>]
```

  * Note that conversion is dependent on context. The context above is `:person` reflecting that we are referring to the height of a person. For units of `length` category, the other contexts available are `:rainfall`, `:snowfall`, `:vehicle`, `:visibility` and `:road`. Using the above example with the context of `:rainfall` we see

```elixir
  iex> Cldr.Unit.localize height, :rainfall, territory: :US
  [#Unit<:inch, 71>]
```

* Adds a `:per` option to `Cldr.Unit.to_string/3`. This option leverages the `per` formatting style to allow compound units to be printed.  For example, assume want to emit a string which represents "kilograms per second". There is no such unit defined in CLDR (or perhaps anywhere!). But if we define the unit `unit = Cldr.Unit.new(:kilogram, 20)` we can then execute `Cldr.Unit.to_string(unit, per: :second)`.  Each locale defines a specific way to format such a compound unit.  Usually it will return something like `20 kilograms/second`

* Adds `Cldr.Unit.unit_preferences/0` to map units into a territory preference alternative unit

* Adds `Cldr.Unit.measurement_systems/0` that identifies the unit system in use for a territory

* Adds `Cldr.Unit.measurement_system_for/1` that returns the measurement system in use for a given territory.  The result will be one of `:metric`, `:US` or `:UK`.

### Deprecation

* Add `Cldr.Unit.unit_category/1` and deprecate `Cldr.Unit.unit_type/1` in order to be consistent with the nomenclature of CLDR

## Cldr_Units v2.5.3

This is the changelog for Cldr_units v2.5.3 released on August 23rd, 2019.  For older changelogs please consult the release tag on [GitHub](https://github.com/elixir-cldr/cldr_units/tags)

### Bug Fixes

* Fix `@spec` for `Cldr.Unit.to_string/3` and `Cldr.Unit.to_string!/3`

## Cldr_Units v2.5.2

This is the changelog for Cldr_units v2.5.2 released on August 21st, 2019.  For older changelogs please consult the release tag on [GitHub](https://github.com/elixir-cldr/cldr_units/tags)

### Bug Fixes

* Replace `Cldr.get_current_locale/0` with `Cldr.get_locale/0`in docs

* Fix dialyzer warnings

## Cldr_Units v2.5.1

This is the changelog for Cldr_units v2.5.1 released on June 18th, 2019.  For older changelogs please consult the release tag on [GitHub](https://github.com/elixir-cldr/cldr_units/tags)

### Enhancements

* Standardize the development cldr backend as `MyApp.Cldr` which makes for more understandable and readable examples and doc tests

* `Cldr.Unit.to_string/3` now allows for the `backend` parameter to default to `Cldr.default_backend/0`

## Cldr_Units v2.5.0

This is the changelog for Cldr_units v2.5.0 released on March 28th, 2019.  For older changelogs please consult the release tag on [GitHub](https://github.com/elixir-cldr/cldr_units/tags)

### Enhancements

* Updates to [CLDR version 35.0.0](http://cldr.unicode.org/index/downloads/cldr-35) released on March 27th 2019.

## Cldr_Units v2.4.0

This is the changelog for Cldr_units v2.4.0 released on March 23rd, 2019.  For older changelogs please consult the release tag on [GitHub](https://github.com/elixir-cldr/cldr_units/tags)

### Enhancements

* Supports `Cldr.default_backend()` as a default for `backend` parameters in `Cldr.Unit`

## Cldr_Units v2.3.3

This is the changelog for Cldr_units v2.3.2 released on March 23rd, 2019.  For older changelogs please consult the release tag on [GitHub](https://github.com/elixir-cldr/cldr_units/tags)

### Bug Fixes

* Include `priv` directory in the hex package (that's where the conversion json exists)

## Cldr_Units v2.3.2

This is the changelog for Cldr_units v2.3.2 released on March 20th, 2019.  For older changelogs please consult the release tag on [GitHub](https://github.com/elixir-cldr/cldr_units/tags)

### Bug Fixes

* Fix dialyzer warnings

## Cldr_Units v2.3.1

This is the changelog for Cldr_units v2.3.1 released on March 15th, 2019.  For older changelogs please consult the release tag on [GitHub](https://github.com/elixir-cldr/cldr_units/tags)

### Enhancements

* Makes generation of documentation for backend modules optional.  This is implemented by the `:generate_docs` option to the backend configuration.  The default is `true`. For example:

```
defmodule MyApp.Cldr do
  use Cldr,
    default_locale: "en-001",
    locales: ["en", "ja"],
    gettext: MyApp.Gettext,
    generate_docs: false
end
```

## Cldr_Units v2.3.0

This is the changelog for Cldr_units v2.3.0 released on March 4th, 2019.  For older changelogs please consult the release tag on [GitHub](https://github.com/elixir-cldr/cldr_units/tags)

### Enhancements

* The conversion tables are now stored as json and updates may be downloaded at any time with the mix task `mix cldr.unit.download`. This means that updates to the conversion table may be made without requiring a new release of `Cldr.Unit`.

## Cldr_Units v2.2.0

This is the changelog for Cldr_units v2.2.0 released on February 24th, 2019.  For older changelogs please consult the release tag on [GitHub](https://github.com/elixir-cldr/cldr_units/tags)

### Enhancements

This release is primarily about improving the conversion of units without introducing precision errors that accumulate for floats. The strategy is to define the conversion value between individual unit pairs.

Currently the implementation uses a static map.  In order to give users a better experience a future release will allow for both specifying mappings as a parameter to `Cldr.Unit.convert/2` and as compile time configuration options including the option to download conversion tables from the internet.

* Direct conversions are now supported. For some calculations, the process of diving and multiplying by conversion factors produces an unexpected result. Some direct conversions are now defined which produce a more expected result.

* In most cases, return integer values from conversion and decomposition when the originating unit value is also an integer

## Cldr_Units v2.1.0

This is the changelog for Cldr_units v2.1.0 released on December 8th, 2018.  For older changelogs please consult the release tag on [GitHub](https://github.com/elixir-cldr/cldr_units/tags)

### Enhancements

* Add `Cldr.Unit.Conversion.convert!/2`

* Add `Cldr.Unit.Math.cmp/2`

* Add `Cldr.Unit.decompose/2`

* Add `Cldr.Unit.zero/1`

* Add `Cldr.Unit.zero?/1`

The appropriate backend equivalents are also added.

## Cldr_Units v2.0.0

This is the changelog for Cldr_units v2.0.0 released on November 24th, 2018.  For older changelogs please consult the release tag on [GitHub](https://github.com/elixir-cldr/cldr_units/tags)

### Breaking changes

* `Cldr.Unit` now requires a `Cldr` backend module to be configured

* In order for the `String.Chars` protocol to be supported (which is used in string interpolation and by `Kernel.to_string/1`) a default backend must be configured.  For example in `config.exs`:
```
config :ex_cldr_units,
  default_backend: MyApp.Cldr
```

### Enhancements

* Move to a backend module structure with [ex_cldr](https://hex.pm/packages/ex_cldr) version 2.0<|MERGE_RESOLUTION|>--- conflicted
+++ resolved
@@ -1,20 +1,20 @@
 # Changelog
 
+## Cldr_Units v3.15.0
+
+This is the changelog for Cldr_units v3.15.0 released on October 24th, 2022.  For older changelogs please consult the release tag on [GitHub](https://github.com/elixir-cldr/cldr_units/tags)
+
+### Enhancements
+
+* Updates to [CLDR 42](https://cldr.unicode.org/index/downloads/cldr-42).
+
 ## Cldr_Units v3.14.0
 
-<<<<<<< HEAD
 This is the changelog for Cldr_units v3.14.0 released on October 8th, 2022.  For older changelogs please consult the release tag on [GitHub](https://github.com/elixir-cldr/cldr_units/tags)
 
 ### Enhancements
 
 * Add `Cldr.Unit.parse_unit_name/2` to parse a string as unit name. Also adds `MyApp.Cldr.parse_unit_name/2` as well as the `!` versions of these functions.  Thanks to @Awlexus for the PR. Closes #31.
-=======
-This is the changelog for Cldr_units v3.14.0 released on October 19th, 2022.  For older changelogs please consult the release tag on [GitHub](https://github.com/elixir-cldr/cldr_units/tags)
-
-### Enhancements
-
-* Updates to [CLDR 42](https://cldr.unicode.org/index/downloads/cldr-42).
->>>>>>> 53ace3fe
 
 ## Cldr_Units v3.13.3
 
